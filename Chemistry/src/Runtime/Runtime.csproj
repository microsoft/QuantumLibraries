--- conflicted
+++ resolved
@@ -11,19 +11,9 @@
   </PropertyGroup>
 
   <ItemGroup>
-<<<<<<< HEAD
-    <Compile Include="..\..\Common\DelaySign.cs" Link="Properties\DelaySign.cs" />
-  </ItemGroup>
-
-  <ItemGroup>
     <PackageReference Include="Microsoft.Quantum.Development.Kit" Version="0.6.1905.301" />
   </ItemGroup>
 
-=======
-    <PackageReference Include="Microsoft.Quantum.Development.Kit" Version="0.6.1905.301" />
-  </ItemGroup>
-
->>>>>>> ebaea847
   <ItemGroup>
     <ProjectReference Include="..\..\..\Standard\src\Standard.csproj" />
   </ItemGroup>
