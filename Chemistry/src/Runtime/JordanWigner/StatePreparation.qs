// Copyright (c) Microsoft Corporation. All rights reserved.
// Licensed under the MIT License.

namespace Microsoft.Quantum.Chemistry.JordanWigner {
    open Microsoft.Quantum.Preparation;
    open Microsoft.Quantum.Arithmetic;
    open Microsoft.Quantum.Intrinsic;
    open Microsoft.Quantum.Canon;
    open Microsoft.Quantum.Convert;
    open Microsoft.Quantum.Arrays;
    open Microsoft.Quantum.Math;
<<<<<<< HEAD
=======
    open Microsoft.Quantum.Simulation;
>>>>>>> ebaea847

    //newtype JordanWignerInputState = ((Double, Double), Int[]);
    operation PrepareTrialState (stateData : (Int, JordanWignerInputState[]), qubits : Qubit[]) : Unit {
        let (stateType, terms) = stateData;

        // State type indexing from FermionHamiltonianStatePrep
        // public enum StateType
        //{
        //    Default = 0, Single_Configurational = 1, Sparse_Multi_Configurational = 2, Unitary_Coupled_Cluster = 3
        //}
		if(stateType == 2){
			if (Length(terms) == 0) {
            // Do nothing
			}
			elif (Length(terms) == 1) {
				let (complex, qubitIndices) = terms[0]!;
				PrepareTrialStateSingleSiteOccupation(qubitIndices, qubits);
			}
			else {
				PrepareTrialStateSparseMultiConfigurational(NoOp<Qubit[]>, terms, qubits);
			}
		}
		elif(stateType == 3){
			let nTerms = Length(terms);
			let trotterStepSize = 1.0;

			// The last term is the reference state.
			let referenceState = PrepareTrialState((2, [terms[nTerms-1]]), _);
			
			PrepareTrialStateUnitaryCoupledCluster(referenceState, terms[0..nTerms-2], trotterStepSize, qubits);
		}
    }
    
    
    /// # Summary
    /// Simple state preparation of trial state by occupying
    /// spin-orbitals
    ///
    /// # Input
    /// ## qubitIndices
    /// Indices of qubits to be occupied by electrons.
    /// ## qubits
    /// Qubits of Hamiltonian.
    operation PrepareTrialStateSingleSiteOccupation (qubitIndices : Int[], qubits : Qubit[]) : Unit {
        
        body (...) {
            ApplyToEachCA(X, Subarray(qubitIndices, qubits));
        }
        
        adjoint invert;
        controlled distribute;
        controlled adjoint distribute;
    }
    
    
    function _PrepareTrialStateSingleSiteOccupation(qubitIndices : Int[]) : (Qubit[] => Unit is Adj + Ctl) {
        
        return PrepareTrialStateSingleSiteOccupation(qubitIndices, _);
    }
    
    
    /// # Summary
    /// Sparse multi-configurational state preparation of trial state by adding excitations
    /// to initial trial state.
    ///
    /// # Input
    /// ## initialStatePreparation
    /// Unitary to prepare initial trial state.
    /// ## excitations
    /// Excitations of initial trial state represented by
    /// the amplitude of the excitation and the qubit indices
    /// the excitation acts on.
    /// ## qubits
    /// Qubits of Hamiltonian.
    operation PrepareTrialStateSparseMultiConfigurational (initialStatePreparation : (Qubit[] => Unit), excitations : JordanWignerInputState[], qubits : Qubit[]) : Unit {
        
        let nExcitations = Length(excitations);
        
        //FIXME compile error let coefficientsSqrtAbs = Mapped(Compose(Compose(Sqrt, Fst),Fst), excitations);
        mutable coefficientsSqrtAbs = new Double[nExcitations];
        mutable coefficientsNewComplexPolar = new ComplexPolar[nExcitations];
        mutable applyFlips = new Int[][nExcitations];
        
        for (idx in 0 .. nExcitations - 1) {
            let (x, excitation) = excitations[idx]!;
            set coefficientsSqrtAbs w/= idx <- Sqrt(AbsComplexPolar(ComplexToComplexPolar(Complex(x))));
            set coefficientsNewComplexPolar w/= idx <- ComplexPolar(coefficientsSqrtAbs[idx], ArgComplexPolar(ComplexToComplexPolar(Complex(x))));
            set applyFlips w/= idx <- excitation;
        }
        
        let nBitsIndices = Ceiling(Lg(IntAsDouble(nExcitations)));
        
        repeat {
            mutable success = false;
            
            using (auxillary = Qubit[nBitsIndices + 1]) {
                using (flag = Qubit[1]) {
                    let multiplexer = MultiplexerBruteForceFromGenerator(nExcitations, LookupFunction(Mapped(_PrepareTrialStateSingleSiteOccupation, applyFlips)));
                    (StatePreparationComplexCoefficients(coefficientsNewComplexPolar))(LittleEndian(auxillary));
                    multiplexer(LittleEndian(auxillary), qubits);
                    (Adjoint (StatePreparationPositiveCoefficients(coefficientsSqrtAbs)))(LittleEndian(auxillary));
                    (ControlledOnInt(0, X))(auxillary, flag[0]);
                    
                    // if measurement outcome one we prepared required state
                    let outcome = Measure([PauliZ], flag);
                    set success = outcome == One;
                    ResetAll(auxillary);
                    ResetAll(flag);
                }
            }
        }
        until (success)
        fixup {
            ResetAll(qubits);
        }
    }
    
	/// # Summary
    /// Unitary coupled-cluster state preparation of trial state 
    ///
    /// # Input
    /// ## initialStatePreparation
    /// Unitary to prepare initial trial state.
    /// ## excitations
    /// Excitations of initial trial state represented by
    /// the amplitude of the excitation and the qubit indices
    /// the excitation acts on.
    /// ## qubits
    /// Qubits of Hamiltonian.
    operation PrepareTrialStateUnitaryCoupledCluster (initialStatePreparation : (Qubit[] => Unit), clusterOperator : JordanWignerInputState[], trotterStepSize : Double, qubits : Qubit[]) : Unit {
        
        let clusterOperatorGeneratorSystem = JordanWignerClusterOperatorGeneratorSystem(clusterOperator);
        let evolutionGenerator = EvolutionGenerator(JordanWignerClusterOperatorEvolutionSet(), clusterOperatorGeneratorSystem);
        let trotterOrder = 1;
        let simulationAlgorithm = (TrotterSimulationAlgorithm(trotterStepSize, trotterOrder))!;
        let oracle = simulationAlgorithm(1.0, evolutionGenerator, _);
        initialStatePreparation(qubits);
        oracle(qubits);
		
	}
}

<|MERGE_RESOLUTION|>--- conflicted
+++ resolved
@@ -9,10 +9,7 @@
     open Microsoft.Quantum.Convert;
     open Microsoft.Quantum.Arrays;
     open Microsoft.Quantum.Math;
-<<<<<<< HEAD
-=======
     open Microsoft.Quantum.Simulation;
->>>>>>> ebaea847
 
     //newtype JordanWignerInputState = ((Double, Double), Int[]);
     operation PrepareTrialState (stateData : (Int, JordanWignerInputState[]), qubits : Qubit[]) : Unit {
