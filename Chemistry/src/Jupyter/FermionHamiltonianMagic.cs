﻿using System;
using System.Collections.Generic;
using System.Linq;

using Microsoft.Jupyter.Core;
using Microsoft.Quantum.Chemistry.Broombridge;
using Microsoft.Quantum.Chemistry.Fermion;
using Microsoft.Quantum.Chemistry.Generic;
using Microsoft.Quantum.Chemistry.LadderOperators;
using Microsoft.Quantum.Chemistry.OrbitalIntegrals;

using Newtonsoft.Json;
using Newtonsoft.Json.Linq;

namespace Microsoft.Quantum.Chemistry.Magic
{
    /// <summary>
    /// Loads Broombridge electronic structure problem and returns fermion Hamiltonian.
    /// </summary>
    public class FermionHamiltonianLoadMagic : MagicSymbol
    {
        /// <summary>
        /// Loads a fermion Hamiltonian from a Broombridge electronic structure problem.
        /// </summary>
        public FermionHamiltonianLoadMagic()
        {
            this.Name = $"%chemistry.fh.load";
            this.Documentation = new Documentation() { Summary = "Loads the fermion Hamiltonian for an electronic structure problem. The problem is loaded from a file or passed as an argument." };
            this.Kind = SymbolKind.Magic;
            this.Execute = this.Run;
        }

        /// <summary>
        /// List of arguments
        /// </summary>
        public class Arguments
        {
            /// <summary>
            /// The name of a .yaml file with a broombridge schema.
            /// </summary>
            public string fileName { get; set; }

            /// <summary>
            /// A Broombridge ProblemDescription to load the FermionHamiltonian from.
            /// </summary>
            public Data.ProblemDescription problemDescription { get; set; }

            /// <summary>
            /// The IndexConvention to use to generate the Hamiltonian from the ProblemDescription.
            /// </summary>
            public IndexConvention indexConvention { get; set; } = IndexConvention.UpDown;
        }

        /// <summary>
        /// Loads a FermionHamiltonian from either a .yaml file with a Broombridge definition,
        /// or from a ProblemDescription.
        /// If the fileName is specified, that will be used and the problemDescription will be ignored.
        /// </summary>
        public ExecutionResult Run(string input, IChannel channel)
        {
            if (string.IsNullOrWhiteSpace(input))
            {
                channel.Stderr("Please provide the name of a Broombridge file or a problem description to load the fermion Hamiltonian from.");
                return ExecuteStatus.Error.ToExecutionResult();
            }

            // Identify the ProblemDescription with the hamiltonian from the arguments.
            var args = JsonConvert.DeserializeObject<Arguments>(input);
            var problemData = SelectProblemDescription(args);

            // Electronic structure Hamiltonians are usually represented compactly by orbital integrals. Let us construct
            // such a Hamiltonian from broombridge.
            OrbitalIntegralHamiltonian orbitalIntegralHamiltonian = problemData.OrbitalIntegralHamiltonian;

            // We can obtain the full fermion Hamiltonian from the more compact orbital integral representation.
            // This transformation requires us to pick a convention for converting a spin-orbital index to a single integer.
            // Let us pick one according to the formula `integer = 2 * orbitalIndex + spinIndex`.
<<<<<<< HEAD
            FermionHamiltonian fermionHamiltonian = orbitalIntegralHamiltonian.ToFermionHamiltonian(IndexConvention.UpDown);
            
=======
            FermionHamiltonian fermionHamiltonian = orbitalIntegralHamiltonian.ToFermionHamiltonian(SpinOrbital.IndexConvention.UpDown);

>>>>>>> 6f1e6b47
            return fermionHamiltonian.ToExecutionResult();
        }

        /// <summary>
        /// Selects the ProblemDescription from the given arguments.
        /// If the fileName is specified, it will try to load the Broombridge data from the file
        /// and will use the first ProblemDescription, otherwise, the problemDescription in the arguments is used.
        /// </summary>
        protected virtual Data.ProblemDescription SelectProblemDescription(Arguments args)
        {
            if (string.IsNullOrWhiteSpace(args.fileName))
            {
                return args.problemDescription;
            }

            // A single file can contain multiple problem descriptions. Let us pick the first one.
            Data broombridge = Deserializers.DeserializeBroombridge(args.fileName);
            return broombridge.ProblemDescriptions.First();
        }
    }

    /// <summary>
    /// Adds terms to a fermion Hamiltonian.
    /// </summary>
    public class FermionHamiltonianAddTermsMagic : MagicSymbol
    {
        /// <summary>
        /// Adds terms to a fermion Hamiltonian.
        /// </summary>
        public FermionHamiltonianAddTermsMagic()
        {
            this.Name = $"%chemistry.fh.add_terms";
            this.Documentation = new Documentation() { Summary = "Adds terms to a fermion Hamiltonian." };
            this.Kind = SymbolKind.Magic;
            this.Execute = this.Run;
        }

        /// <summary>
        /// The list of arguments
        /// </summary>
        public class Arguments
        {
            /// <summary>
            /// The fermion hamiltonian to add terms to.
            /// </summary>
            public FermionHamiltonian hamiltonian { get; set; }

            /// <summary>
            /// The list of terms and their coefficient to add.
            /// </summary>
            public List<(int[], double)> fermionTerms { get; set; }
        }

        /// <summary>
        /// Simply calls AddRange on the hamiltonian to add each term from the list of fermionTerms
        /// </summary>
        public ExecutionResult Run(string input, IChannel channel)
        {
            if (string.IsNullOrWhiteSpace(input))
            {
                channel.Stderr("Please provide the hamiltonian and fermion terms as input.");
                return ExecuteStatus.Error.ToExecutionResult();
            }

            var args = JsonConvert.DeserializeObject<Arguments>(input);

            if (args.hamiltonian == null) throw new ArgumentNullException(nameof(args.hamiltonian));
            if (args.fermionTerms == null) throw new ArgumentNullException(nameof(args.fermionTerms));

            var hamiltonian = args.hamiltonian;
            hamiltonian.AddRange(args.fermionTerms.Select(t => (new HermitianFermionTerm(t.Item1.ToLadderSequence()), t.Item2.ToDoubleCoeff())));
            
            return hamiltonian.ToExecutionResult();
        }
    }
}<|MERGE_RESOLUTION|>--- conflicted
+++ resolved
@@ -75,13 +75,8 @@
             // We can obtain the full fermion Hamiltonian from the more compact orbital integral representation.
             // This transformation requires us to pick a convention for converting a spin-orbital index to a single integer.
             // Let us pick one according to the formula `integer = 2 * orbitalIndex + spinIndex`.
-<<<<<<< HEAD
             FermionHamiltonian fermionHamiltonian = orbitalIntegralHamiltonian.ToFermionHamiltonian(IndexConvention.UpDown);
             
-=======
-            FermionHamiltonian fermionHamiltonian = orbitalIntegralHamiltonian.ToFermionHamiltonian(SpinOrbital.IndexConvention.UpDown);
-
->>>>>>> 6f1e6b47
             return fermionHamiltonian.ToExecutionResult();
         }
 
