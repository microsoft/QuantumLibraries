--- conflicted
+++ resolved
@@ -219,19 +219,10 @@
             // Equals handles case of null on right side.
             return x.Equals(y);
         }
-
-<<<<<<< HEAD
+        
         public static bool operator !=(LadderSequence<TIndex> x, LadderSequence<TIndex> y) => !(x == y);
-=======
-        public static bool operator !=(LadderSequence x, LadderSequence y) => !(x == y);
-
->>>>>>> origin/release/v0.7
-        #endregion
-
-
-<<<<<<< HEAD
-
-=======
+
+        #endregion
         #region JsonConverter
         /// <summary>
         /// This JsonConverter encodes of a LadderSequence as a Tuple instead of as an object.
@@ -273,7 +264,6 @@
         }
         #endregion
     }
->>>>>>> origin/release/v0.7
 }
 
 
