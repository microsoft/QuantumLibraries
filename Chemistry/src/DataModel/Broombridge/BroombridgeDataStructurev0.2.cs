--- conflicted
+++ resolved
@@ -10,15 +10,12 @@
 using System.Text.RegularExpressions;
 using YamlDotNet.Core;
 using YamlDotNet.Serialization;
-<<<<<<< HEAD
 using System.Numerics;
 
 using Microsoft.Quantum.Chemistry.OrbitalIntegrals;
 using Microsoft.Quantum.Chemistry.Fermion;
 using Microsoft.Quantum.Chemistry.LadderOperators;
-=======
 using Newtonsoft.Json;
->>>>>>> 42584e27
 
 namespace Microsoft.Quantum.Chemistry.Broombridge
 {
@@ -68,142 +65,78 @@
         {
 
             [YamlMember(Alias = "$schema", ApplyNamingConventions = false)]
+            [JsonProperty(PropertyName = "$schema")]
             public string Schema { get; set; }
 
-<<<<<<< HEAD
             [YamlMember(Alias = "format", ApplyNamingConventions = false)]
+            [JsonProperty(PropertyName = "format")]
             public Format Format { get; set; }
 
             [YamlMember(Alias = "generator", ApplyNamingConventions = false)]
+            [JsonProperty(PropertyName = "generator")]
             public Generator Generator { get; set; }
 
             [YamlMember(Alias = "bibliography", ApplyNamingConventions = false)]
+            [JsonProperty(PropertyName = "bibliography")]
             public List<BibliographyItem> Bibliography { get; set; }
 
             [YamlMember(Alias = "problem_description", ApplyNamingConventions = false)]
+            [JsonProperty(PropertyName = "problem_description")]
             public List<ProblemDescription> ProblemDescriptions { get; set; }
 
         }
-=======
-                [YamlMember(Alias = "$schema", ApplyNamingConventions = false)]
-                [JsonProperty(PropertyName = "$schema")]
-                public string Schema { get; set; }
-
-                [YamlMember(Alias = "format", ApplyNamingConventions = false)]
-                [JsonProperty(PropertyName = "format")]
-                public DataStructure.Format Format { get; set; }
-
-                [YamlMember(Alias = "generator", ApplyNamingConventions = false)]
-                [JsonProperty(PropertyName = "generator")]
-                public DataStructure.Generator Generator { get; set; }
-
-                [YamlMember(Alias = "bibliography", ApplyNamingConventions = false)]
-                [JsonProperty(PropertyName = "bibliography")]
-                public List<DataStructure.BibliographyItem> Bibliography { get; set; }
-
-                [YamlMember(Alias = "problem_description", ApplyNamingConventions = false)]
-                [JsonProperty(PropertyName = "problem_description")]
-                public List<ProblemDescription> ProblemDescriptions { get; set; }
->>>>>>> 42584e27
 
         public struct ProblemDescription
         {
             [YamlMember(Alias = "metadata", ApplyNamingConventions = false)]
+            [JsonProperty(PropertyName = "metadata")]
             public Dictionary<string, object> Metadata { get; set; }
 
-<<<<<<< HEAD
             [YamlMember(Alias = "basis_set", ApplyNamingConventions = false)]
+            [JsonProperty(PropertyName = "basis_set")]
             public BasisSet BasisSet { get; set; }
 
             [YamlMember(Alias = "geometry", ApplyNamingConventions = false)]
+            [JsonProperty(PropertyName = "geometry")]
             public Geometry Geometry { get; set; }
 
             [YamlMember(Alias = "coulomb_repulsion", ApplyNamingConventions = false)]
+            [JsonProperty(PropertyName = "coulomb_repulsion")]
             public SimpleQuantity CoulombRepulsion { get; set; }
 
             [YamlMember(Alias = "scf_energy", ApplyNamingConventions = false)]
+            [JsonProperty(PropertyName = "scf_energy")]
             public SimpleQuantity ScfEnergy { get; set; }
 
             [YamlMember(Alias = "scf_energy_offset", ApplyNamingConventions = false)]
+            [JsonProperty(PropertyName = "scf_energy_offset")]
             public SimpleQuantity ScfEnergyOffset { get; set; }
 
             [YamlMember(Alias = "fci_energy", ApplyNamingConventions = false)]
+            [JsonProperty(PropertyName = "fci_energy")]
             public BoundedQuantity FciEnergy { get; set; }
 
             [YamlMember(Alias = "n_orbitals", ApplyNamingConventions = false)]
+            [JsonProperty(PropertyName = "n_orbitals")]
             public int NOrbitals { get; set; }
 
             [YamlMember(Alias = "n_electrons", ApplyNamingConventions = false)]
+            [JsonProperty(PropertyName = "n_electrons")]
             public int NElectrons { get; set; }
 
             [YamlMember(Alias = "energy_offset", ApplyNamingConventions = false)]
+            [JsonProperty(PropertyName = "energy_offset")]
             public SimpleQuantity EnergyOffset { get; set; }
 
             [YamlMember(Alias = "hamiltonian", ApplyNamingConventions = false)]
+            [JsonProperty(PropertyName = "hamiltonian")]
             public HamiltonianData Hamiltonian { get; set; }
 
-            // FIXME: actually specify what initial_state_suggestions looks like.
-            //[YamlMember(Alias = "initial_state_suggestions", ApplyNamingConventions = false)]
-            //public List<Dictionary<string, object>> InitialStateSuggestions { get; set; }
-=======
-            public struct ProblemDescription
-            {
-                [YamlMember(Alias = "metadata", ApplyNamingConventions = false)]
-                [JsonProperty(PropertyName = "metadata")]
-                public Dictionary<string, object> Metadata { get; set; }
-
-                [YamlMember(Alias = "basis_set", ApplyNamingConventions = false)]
-                [JsonProperty(PropertyName = "basis_set")]
-                public DataStructure.BasisSet BasisSet { get; set; }
-
-                [YamlMember(Alias = "geometry", ApplyNamingConventions = false)]
-                [JsonProperty(PropertyName = "geometry")]
-                public DataStructure.Geometry Geometry { get; set; }
-
-                [YamlMember(Alias = "coulomb_repulsion", ApplyNamingConventions = false)]
-                [JsonProperty(PropertyName = "coulomb_repulsion")]
-                public DataStructure.SimpleQuantity CoulombRepulsion { get; set; }
-
-                [YamlMember(Alias = "scf_energy", ApplyNamingConventions = false)]
-                [JsonProperty(PropertyName = "scf_energy")]
-                public DataStructure.SimpleQuantity ScfEnergy { get; set; }
-
-                [YamlMember(Alias = "scf_energy_offset", ApplyNamingConventions = false)]
-                [JsonProperty(PropertyName = "scf_energy_offset")]
-                public DataStructure.SimpleQuantity ScfEnergyOffset { get; set; }
-
-                [YamlMember(Alias = "fci_energy", ApplyNamingConventions = false)]
-                [JsonProperty(PropertyName = "fci_energy")]
-                public DataStructure.BoundedQuantity FciEnergy { get; set; }
-
-                [YamlMember(Alias = "n_orbitals", ApplyNamingConventions = false)]
-                [JsonProperty(PropertyName = "n_orbitals")]
-                public int NOrbitals { get; set; }
-
-                [YamlMember(Alias = "n_electrons", ApplyNamingConventions = false)]
-                [JsonProperty(PropertyName = "n_electrons")]
-                public int NElectrons { get; set; }
-
-                [YamlMember(Alias = "energy_offset", ApplyNamingConventions = false)]
-                [JsonProperty(PropertyName = "energy_offset")]
-                public DataStructure.SimpleQuantity EnergyOffset { get; set; }
-
-                [YamlMember(Alias = "hamiltonian", ApplyNamingConventions = false)]
-                [JsonProperty(PropertyName = "hamiltonian")]
-                public DataStructure.HamiltonianData Hamiltonian { get; set; }
->>>>>>> 42584e27
-
             [YamlMember(Alias = "initial_state_suggestions", ApplyNamingConventions = false)]
+            [JsonProperty(PropertyName = "initial_state_suggestions")]
             public List<State> InitialStates { get; set; }
         }
 
-<<<<<<< HEAD
-=======
-                [YamlMember(Alias = "initial_state_suggestions", ApplyNamingConventions = false)]
-                [JsonProperty(PropertyName = "initial_state_suggestions")]
-                public List<State> InitialStates { get; set; }
-            }
->>>>>>> 42584e27
 
 
         public struct State
