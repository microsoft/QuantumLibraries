﻿<Project Sdk="Microsoft.NET.Sdk">

  <PropertyGroup>
    <TargetFramework>netcoreapp2.0</TargetFramework>
    <PlatformTarget>x64</PlatformTarget>
    <IsPackable>false</IsPackable>
  </PropertyGroup>

  <ItemGroup>
    <Content Include="xunit.runner.json">
      <CopyToOutputDirectory>PreserveNewest</CopyToOutputDirectory>
    </Content>
  </ItemGroup>

  <ItemGroup>
<<<<<<< HEAD
    <Compile Include="..\..\Common\DelaySign.cs" Link="Properties\DelaySign.cs" />
  </ItemGroup>

  <ItemGroup>
    <PackageReference Include="Microsoft.NET.Test.Sdk" Version="15.7.0" />
    <PackageReference Include="Microsoft.Quantum.Development.Kit" Version="0.6.1905.301" />
=======
    <PackageReference Include="Microsoft.NET.Test.Sdk" Version="15.7.2" />
    <PackageReference Include="Microsoft.Quantum.Development.Kit" Version="0.6.1905.301" />
        <PackageReference Include="Microsoft.Quantum.Xunit" Version="0.6.1905.301" />
>>>>>>> ebaea847
    <PackageReference Include="xunit" Version="2.3.1" />
    <PackageReference Include="xunit.runner.visualstudio" Version="2.3.1" />
    <DotNetCliToolReference Include="dotnet-xunit" Version="2.3.1" />
  </ItemGroup>

  <ItemGroup>
<<<<<<< HEAD
=======
    <None Include="LithiumHydride\LiH_0.1.yaml">
      <CopyToOutputDirectory>Always</CopyToOutputDirectory>
    </None>
    <None Include="LithiumHydride\LiH_0.2.yaml">
      <CopyToOutputDirectory>Always</CopyToOutputDirectory>
    </None>
  </ItemGroup>

  <ItemGroup>
>>>>>>> ebaea847
    <ProjectReference Include="..\..\..\Standard\src\Standard.csproj" />
    <ProjectReference Include="..\..\src\Runtime\Runtime.csproj" />
    <ProjectReference Include="..\..\src\DataModel\DataModel.csproj" />
  </ItemGroup>

</Project><|MERGE_RESOLUTION|>--- conflicted
+++ resolved
@@ -13,26 +13,15 @@
   </ItemGroup>
 
   <ItemGroup>
-<<<<<<< HEAD
-    <Compile Include="..\..\Common\DelaySign.cs" Link="Properties\DelaySign.cs" />
-  </ItemGroup>
-
-  <ItemGroup>
-    <PackageReference Include="Microsoft.NET.Test.Sdk" Version="15.7.0" />
-    <PackageReference Include="Microsoft.Quantum.Development.Kit" Version="0.6.1905.301" />
-=======
     <PackageReference Include="Microsoft.NET.Test.Sdk" Version="15.7.2" />
     <PackageReference Include="Microsoft.Quantum.Development.Kit" Version="0.6.1905.301" />
         <PackageReference Include="Microsoft.Quantum.Xunit" Version="0.6.1905.301" />
->>>>>>> ebaea847
     <PackageReference Include="xunit" Version="2.3.1" />
     <PackageReference Include="xunit.runner.visualstudio" Version="2.3.1" />
     <DotNetCliToolReference Include="dotnet-xunit" Version="2.3.1" />
   </ItemGroup>
 
   <ItemGroup>
-<<<<<<< HEAD
-=======
     <None Include="LithiumHydride\LiH_0.1.yaml">
       <CopyToOutputDirectory>Always</CopyToOutputDirectory>
     </None>
@@ -42,7 +31,6 @@
   </ItemGroup>
 
   <ItemGroup>
->>>>>>> ebaea847
     <ProjectReference Include="..\..\..\Standard\src\Standard.csproj" />
     <ProjectReference Include="..\..\src\Runtime\Runtime.csproj" />
     <ProjectReference Include="..\..\src\DataModel\DataModel.csproj" />
