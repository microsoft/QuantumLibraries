
"$schema": https://raw.githubusercontent.com/Microsoft/Quantum/master/Chemistry/Schema/broombridge-0.2.schema.json

bibliography:
- {url: 'https://www.nwchem-sw.org'}
format: {version: '0.2'}
generator: {source: nwchem, version: '6.8'}
problem_description:
- basis_set: {name: sto-3g, type: gaussian}
  coulomb_repulsion: {units: hartree, value: 0.713776188}
  energy_offset: {units: hartree, value: 0.0}
  fci_energy: {lower: 0.0, units: hartree, upper: 0.0, value: 0.0}
  geometry:
    atoms:
    - coords: [0.0, 0.0, 0.0]
      name: H
    - coords: [0.0, 0.0, 1.624]
      name: H
    coordinate_system: cartesian
    symmetry: c1
    units: angstrom
  hamiltonian:
    one_electron_integrals:
      format: sparse
      units: hartree
      values:
      - [1, 1, -1.252477495]
      - [2, 2, -0.475934275]
    two_electron_integrals:
      format: sparse
      index_convention: mulliken
      units: hartree
      values:
      - [1,1,1,1,0.674493166]
      - [1,2,2,1,0.181287518]
      - [1,1,2,2,0.663472101]
      - [2,2,2,2,0.697398010]
  initial_state_suggestions:
  - energy: {units: hartree, value: -1.13727}
    method: sparse_multi_configurational
    label: '|G>'
    superposition:
      - [1.0, (1a)+, (1b)+, '|vacuum>']
  - label: "UCCSD |G>"
    method: unitary_coupled_cluster
    cluster_operator:             # Initial state that cluster operator is applied to.
        reference_state: [1.0, (1a)+, (1b)+, '|vacuum>']             # A one-body cluster term is t^{q}_{p} a^\dag_q a_p             # A one-body unitary cluster term is t^{q}_{p}(a^\dag_q a_p- a^\dag_p a_q)
        one_body_amplitudes:             # t^{q}_{p} p q 
<<<<<<< HEAD
            - [-8.8e-2, "(2a)+", "(1a)"]
            - [-0.001, "(2b)+", "(1b)"]
=======
            - [-1.97094587e-06, "(2a)+", "(1a)"]
            - [1.52745368e-07, "(2b)+", "(1b)"]
>>>>>>> f077c2ec
        two_body_amplitudes: 			# t^{pq}_{rs} p q r s 			# If this is a PQQR term, the middle two indices must coincide.
            - [1.13070239e-01, "(2a)+", "(2b)+", "(1a)", "(1b)"]
  metadata: {molecule_name: H2}
  n_electrons: 2
  n_orbitals: 2
  scf_energy: {units: hartree, value: -7.86099161}
  scf_energy_offset: {units: hartree, value: 0.0}<|MERGE_RESOLUTION|>--- conflicted
+++ resolved
@@ -46,13 +46,8 @@
     cluster_operator:             # Initial state that cluster operator is applied to.
         reference_state: [1.0, (1a)+, (1b)+, '|vacuum>']             # A one-body cluster term is t^{q}_{p} a^\dag_q a_p             # A one-body unitary cluster term is t^{q}_{p}(a^\dag_q a_p- a^\dag_p a_q)
         one_body_amplitudes:             # t^{q}_{p} p q 
-<<<<<<< HEAD
-            - [-8.8e-2, "(2a)+", "(1a)"]
-            - [-0.001, "(2b)+", "(1b)"]
-=======
             - [-1.97094587e-06, "(2a)+", "(1a)"]
             - [1.52745368e-07, "(2b)+", "(1b)"]
->>>>>>> f077c2ec
         two_body_amplitudes: 			# t^{pq}_{rs} p q r s 			# If this is a PQQR term, the middle two indices must coincide.
             - [1.13070239e-01, "(2a)+", "(2b)+", "(1a)", "(1b)"]
   metadata: {molecule_name: H2}
