--- conflicted
+++ resolved
@@ -1,19 +1,3 @@
-<<<<<<< HEAD
-//namespace Microsoft.Quantum.Canon
-
-///<summary>
-/// Applies unitaries that map |0⟩⊗…⊗|0⟩ to |ψ_1⟩⊗…⊗|ψ_n⟩
-/// where |ψ_k⟩ depends on basis[k]. The correspondence between 
-/// value of basis[k] and |ψ_k⟩ is the following:
-/// 0 -- |0⟩
-/// 1 -- |1⟩
-/// 2 -- |+⟩
-/// 3 -- |i⟩ ( +1 eigenstate of Pauli Y )
-///</summary>
-operation FlipToBasis( qubits : Qubit[], basis : Int[] ) : ()
-{
-    Body
-=======
 namespace Microsoft.Quantum.Canon {
     open Microsoft.Quantum.Primitive
 
@@ -27,7 +11,6 @@
     /// 3 -- |i⟩ ( +1 eigenstate of Pauli Y )
     ///</summary>
     operation FlipToBasis( qubits : Qubit[], basis : Int[] ) : ()
->>>>>>> 9e39ec36
     {
         Body
         {
