--- conflicted
+++ resolved
@@ -15,34 +15,22 @@
         Body
         {
             if( Length(qubits) != Length(basis) )
-<<<<<<< HEAD
             {
                 fail "qubits and stateIds must have the same length"
             }
             for( i in 0 .. Length(qubits) - 1 )
             {
-=======
-            {
-                fail "qubits and stateIds must have the same length"
-            }
-            for( i in 0 .. Length(qubits) - 1 )
-            {
->>>>>>> dfeb0907
                 let id = basis[i]
                 if( id < 0 || id > 3 )
                 {
                     fail "Invlaid values in the stateIds array. Must be between 0 and 3"
                 }
 
-<<<<<<< HEAD
-                if( id == 1 )
-=======
                 if( id == 0 )
                 {
                     I(qubits[i])
                 }
                 elif( id == 1 )
->>>>>>> dfeb0907
                 {
                     X(qubits[i])
                 }
@@ -71,13 +59,10 @@
         {
             using( qubits = Qubit[Length(basis)] )
             {
-<<<<<<< HEAD
-=======
                 for( i in 0 .. Length(basis) - 1 )
                 {
                     AssertProb([Zpauli],[qubits[i]],Zero,1.0,"Expecting qubits to be all zero at the beginning", tolerance)
                 }
->>>>>>> dfeb0907
                 FlipToBasis(qubits,basis)
                 givenU(qubits)
                 (Adjoint(expectedU))(qubits)
@@ -90,20 +75,6 @@
         }
     }
 
-<<<<<<< HEAD
-    ///<summary>
-    /// Checks if the operation givenU is equal to the operation givenU on 
-    /// the given input size and up to a given tolerance
-    ///</summary>
-    operation AssertOperationsEqualInPlace( inputSize : Int, givenU : (Qubit[] => ()), expectedU : (Qubit[] => () : Adjoint ), tolerance : Double ) : ()
-    {
-        Body
-        {
-            let checkOperation = AssertEqualOnBasisVector( _, givenU, expectedU, tolerance )
-            IterateThroughCartesianPower(inputSize,4,checkOperation)
-        }
-}
-=======
     ///<summary> 
     /// Test helper to be used with AssertOperationsEqualInPlace and AssertOperationsEqualReferenced 
     /// if one needs to check that the operation is identity
@@ -145,6 +116,5 @@
             IterateThroughCartesianPower(inputSize,2,checkOperation)
         }
     }
->>>>>>> dfeb0907
 
 }