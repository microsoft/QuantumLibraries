<<<<<<< HEAD
﻿namespace Microsoft.Quantum.Canon {
=======
namespace Microsoft.Quantum.Canon {
>>>>>>> dfeb0907

    // TODO: what does C♯/LINQ call the (0, arr[0]), (1, arr[1]), ... IEnumerator?
    //       we might should use same naming convention here.
    operation ApplyToRangeAC(singleQubitOperation : ((Int, Qubit) => ():Adjoint,Controlled), register : Qubit[])  : ()
    {
        Body {
            for (idxQubit in 0..Length(register) - 1) {
                singleQubitOperation(idxQubit, register[idxQubit])
            }
        }

        Adjoint auto
        Controlled auto
        Controlled Adjoint auto
    }

}<|MERGE_RESOLUTION|>--- conflicted
+++ resolved
@@ -1,8 +1,4 @@
-<<<<<<< HEAD
-﻿namespace Microsoft.Quantum.Canon {
-=======
 namespace Microsoft.Quantum.Canon {
->>>>>>> dfeb0907
 
     // TODO: what does C♯/LINQ call the (0, arr[0]), (1, arr[1]), ... IEnumerator?
     //       we might should use same naming convention here.
