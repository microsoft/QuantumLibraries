<<<<<<< HEAD
﻿namespace Microsoft.Quantum.Canon {
=======
namespace Microsoft.Quantum.Canon {
>>>>>>> 44394093

    operation OperationPowImpl(oracle : (Qubit[] => ()), power : Int, target : Qubit[])  : ()
    {
        Body {
            for (idxApplication in 0..power - 1) {
                oracle(target)
            }
        }
    }

    operation OperationPowImplAC(oracle : (Qubit[] => ():Controlled,Adjoint), power : Int, target : Qubit[])  : ()
    {
        Body {
            for (idxApplication in 0..power - 1) {
                oracle(target)
            }
        }

        Adjoint auto
        Controlled auto
        Controlled Adjoint auto
    }

    operation OperationPow(oracle : (Qubit[] => ()), power : Int)  : (Qubit[] => ())
    {
        Body {
            return OperationPowImpl(oracle, power, _)
        }
    }
<<<<<<< HEAD
}
=======
>>>>>>> 44394093

}<|MERGE_RESOLUTION|>--- conflicted
+++ resolved
@@ -1,8 +1,4 @@
-<<<<<<< HEAD
-﻿namespace Microsoft.Quantum.Canon {
-=======
 namespace Microsoft.Quantum.Canon {
->>>>>>> 44394093
 
     operation OperationPowImpl(oracle : (Qubit[] => ()), power : Int, target : Qubit[])  : ()
     {
@@ -32,9 +28,5 @@
             return OperationPowImpl(oracle, power, _)
         }
     }
-<<<<<<< HEAD
-}
-=======
->>>>>>> 44394093
 
 }