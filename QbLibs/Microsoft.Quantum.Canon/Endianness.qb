--- conflicted
+++ resolved
@@ -1,8 +1,4 @@
-<<<<<<< HEAD
-﻿namespace Microsoft.Quantum.Canon {
-=======
 namespace Microsoft.Quantum.Canon {
->>>>>>> dfeb0907
 
     /// <summary>
     ///     Reorders the qubits in a register to obtain a new
