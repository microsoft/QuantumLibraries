<<<<<<< HEAD
﻿namespace Microsoft.Quantum.Canon {
=======
namespace Microsoft.Quantum.Canon {
>>>>>>> dfeb0907
    open Microsoft.Quantum.Primitive

    /// <summary>
    ///     Private operation used to implement both the Steane code encoder and decoder.
    /// </summary>
    /// <param name = "data"> an array holding 1 qubit which is the input qubit. </param> 
    /// <param name = "scratch"> an array holding 6 qubits which add redundancy. </param> 

    operation SteaneCodeEncoderImpl(data : Qubit[], scratch : Qubit[])  : ()
    {
        Body {
            H(scratch[0])
            H(scratch[1])
            H(scratch[2])
            (Controlled(X))(data,scratch[3])
            (Controlled(X))(data,scratch[4])
            (Controlled(X))([scratch[2]], scratch[3])
            (Controlled(X))([scratch[2]], scratch[4])
            (Controlled(X))([scratch[2]], scratch[5])
            (Controlled(X))([scratch[1]], data[0])
            (Controlled(X))([scratch[1]], scratch[3])
            (Controlled(X))([scratch[1]], scratch[5])
            (Controlled(X))([scratch[0]], data[0])
            (Controlled(X))([scratch[0]], scratch[4])
            (Controlled(X))([scratch[0]], scratch[5])
        }

        Adjoint auto
    }

    /// <summary>
    ///     Decoder for the ⟦7, 1, 3⟧ Steane quantum code.
    /// </summary>
    /// <remark> The chosen decoder uses the CSS code property of the ⟦7, 1, 3⟧ Steane code, i.e., it corrects X errors 
    ///    and Z errors separately. A property of the code is that the location of the X, respectively, Z correction 
    ///    to be applied is the 3-bit encoding of the X, repsectively, Z syndrome when considered an integer. For more 
    ///    information, see D. Gottesman, "Stabilizer Codes and Quantum Error Correction," Ph.D. Thesis, Caltech, 1997; 
    ///    https://arxiv.org/abs/quant-ph/9705052 
    /// </remark>
    function SteaneCodeRecoveryX( syndrome : Syndrome)  : Pauli[]
    {
        return EmbedPauli(Xpauli, ResultAsInt(syndrome), 7)
    }

    function SteaneCodeRecoveryZ( syndrome : Syndrome)  : Pauli[]
    {
        return EmbedPauli(Zpauli, ResultAsInt(syndrome), 7)
    }

    /// <summary>
    ///     Encodes into the ⟦7, 1, 3⟧ Steane quantum code. 
    /// </summary>
    operation SteaneCodeEncoder(physRegister : Qubit[], auxQubits : Qubit[])  : LogicalRegister
    {
        Body {
            SteaneCodeEncoderImpl(physRegister, auxQubits)
            
            let logicalRegister = LogicalRegister(physRegister + auxQubits)
            return logicalRegister
        }
    }

    operation SteaneCodeDecoder( logicalRegister : LogicalRegister)  : (Qubit[], Qubit[])
    {
        Body {
            let physRegister = [logicalRegister[0]]
            let auxQubits = logicalRegister[1..6]

            (Adjoint SteaneCodeEncoderImpl)(physRegister, auxQubits)

            return (physRegister, auxQubits)
        }
    }

    /// <summary>
    ///     Returns a CSS value representing the ⟦7, 1, 3⟧ Steane code encoder and
    ///     decoder with in-place syndrome measurement.
    /// </summary>
    operation  SteaneCode()  : CSS
    {
        Body {
            let e = EncodeOp(SteaneCodeEncoder)
            let d = DecodeOp(SteaneCodeDecoder)
            let sx = SyndromeMeasOp(MeasureStabilizerGenerators(
                        [ [ Xpauli; Ipauli; Xpauli; Ipauli; Xpauli; Ipauli; Xpauli ];
                        [ Ipauli; Xpauli; Xpauli; Ipauli; Ipauli; Xpauli; Xpauli ];
                        [ Ipauli; Ipauli; Ipauli; Xpauli; Xpauli; Xpauli; Xpauli ] ],
                        _, MeasureWithScratch)
                    )
            let sz = SyndromeMeasOp(MeasureStabilizerGenerators(
                        [ [ Zpauli; Ipauli; Zpauli; Ipauli; Zpauli; Ipauli; Zpauli ];
                        [ Ipauli; Zpauli; Zpauli; Ipauli; Ipauli; Zpauli; Zpauli ];
                        [ Ipauli; Ipauli; Ipauli; Zpauli; Zpauli; Zpauli; Zpauli ] ],                    
                        _, MeasureWithScratch)
                    )
            let code = CSS(e, d, sx, sz)
            return code
        }
    }

    operation SteaneCodeExample( code : CSS, nScratch : Int,  fX : RecoveryFn,  fZ : RecoveryFn, data : Qubit[])  : ()
    {
        Body {
            let (encode, decode, syndMeasX, syndMeanZ) = SteaneCode()
            using (scratch = Qubit[nScratch]) {
                let logicalRegister = encode(data, scratch)
                // Cause an error.
                X(logicalRegister[0])
                RecoverCSS(code, fX, fZ, logicalRegister)
                let decodedRegisters = decode(logicalRegister)
                // TODO: assert that we corrected OK here.
            }
        }
    }
    
}<|MERGE_RESOLUTION|>--- conflicted
+++ resolved
@@ -1,8 +1,4 @@
-<<<<<<< HEAD
-﻿namespace Microsoft.Quantum.Canon {
-=======
 namespace Microsoft.Quantum.Canon {
->>>>>>> dfeb0907
     open Microsoft.Quantum.Primitive
 
     /// <summary>
