--- conflicted
+++ resolved
@@ -1,15 +1,3 @@
-<<<<<<< HEAD
-//namespace Microsoft.Quantum.Canon
-
-///<summary> 
-/// Iterates a variable, say arr, through cartesian product 
-/// [ 0, bounds[0]-1 ] × [ 0, bounds[1]-1 ] × [ 0, bounds[Length(bounds)-1]-1 ]
-/// and calls op(arr) for every element of the cartesian product
-///</summary>
-operation IterateThroughCartesianProduct( bounds : Int[], op : ((Int[]) => ()) ) : ()
-{
-    Body
-=======
 namespace Microsoft.Quantum.Canon {
 
     ///<summary> 
@@ -18,7 +6,6 @@
     /// and calls op(arr) for every element of the cartesian product
     ///</summary>
     operation IterateThroughCartesianProduct( bounds : Int[], op : ((Int[]) => ()) ) : ()
->>>>>>> 9e39ec36
     {
         Body
         {
