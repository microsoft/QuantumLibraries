--- conflicted
+++ resolved
@@ -17,11 +17,8 @@
         -v n
         /p:Version=$(Assembly.Version)
         /p:QsharpDocsOutDir=$(DocsOutDir)
-<<<<<<< HEAD
+        /p:DefineConstants=$(Assembly.Constants)
 
-=======
-        /p:DefineConstants=$(Assembly.Constants)
->>>>>>> e7f41f29
 
 
 ##
@@ -32,27 +29,17 @@
   inputs:
     command: test
     projects: |
-<<<<<<< HEAD
       $(LibrariesRootFolder)/Standard/tests
       $(LibrariesRootFolder)/Chemistry/tests/ChemistryTests/ChemistryTests.csproj
       $(LibrariesRootFolder)/Chemistry/tests/SystemTests/SystemTests.csproj
       $(LibrariesRootFolder)/Chemistry/tests/DataModelTests/DataModelTests.csproj
       $(LibrariesRootFolder)/Chemistry/tests/SerializationTests/SerializationTests.csproj
-=======
-     $(LibrariesRootFolder)/Standard/tests
-     $(LibrariesRootFolder)/Chemistry/tests/ChemistryTests/ChemistryTests.csproj
-     $(LibrariesRootFolder)/Chemistry/tests/SystemTests/SystemTests.csproj
-     $(LibrariesRootFolder)/Chemistry/tests/DataModelTests/DataModelTests.csproj
->>>>>>> e7f41f29
     arguments: >
         -c $(BuildConfiguration)
         -v n
         /p:Version=$(Assembly.Version)
         /p:QsharpDocsOutDir=$(DocsOutDir)
-<<<<<<< HEAD
-=======
         /p:DefineConstants=$(Assembly.Constants)
->>>>>>> e7f41f29
 
 ##
 # Create Nuget.
