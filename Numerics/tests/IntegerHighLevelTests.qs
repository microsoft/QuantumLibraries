﻿// Copyright (c) Microsoft Corporation.
// Licensed under the MIT License.

namespace Microsoft.Quantum.Tests {
    open Microsoft.Quantum.Diagnostics;
    open Microsoft.Quantum.Intrinsic;
    open Microsoft.Quantum.Arithmetic;
    open Microsoft.Quantum.Extensions.Math;

    @Test("ToffoliSimulator")
    operation MultiplyIExhaustiveTest() : Unit {
        ExhaustiveTestHelper2NonRegularArgs(IntegerMultiplicationRun(false, _, _, _, _, _));
    }

    @Test("ToffoliSimulator")
    operation SquareIExhaustiveTest() : Unit {
        ExhaustiveTestHelper1Arg(IntegerSquareRun(false, _, _, _));
    }

    @Test("ToffoliSimulator")
    operation DivideIExhaustiveTest() : Unit {
        ExhaustiveTestHelper2RegularArgs(IntegerDivisionRun);
    }

    @Test("ToffoliSimulator")
    operation SquareSIExhaustiveTest() : Unit {
        ExhaustiveTestHelper1Arg(IntegerSquareRun(true, _, _, _));
    }

    @Test("ToffoliSimulator")
    operation CompareGTSIExhaustiveTest() : Unit {
        ExhaustiveTestHelper2RegularArgs(IntegerGreaterThanRun(true, _, _, _, _));
    }

    @Test("ToffoliSimulator")
    operation MultiplySIExhaustiveTest() : Unit {
        ExhaustiveTestHelper2NonRegularArgs(IntegerMultiplicationRun(true, _, _, _, _, _));
    }

    @Test("ToffoliSimulator")
    operation ComputeReciprocalIExhaustiveTest() : Unit {
        ExhaustiveTestHelper1Arg(IntegerReciprocalRun(false, _, _, _));
    }

    internal operation IntegerGreaterThanRun(signed: Bool, a: Int, b: Int,
                                             n: Int, numCtrl: Int) : Unit {
        use aqs = Qubit[n];
        use bqs = Qubit[n];
        use result = Qubit();
        use ctrlqs = Qubit[numCtrl];
        ApplyXorInPlace(a, LittleEndian(aqs));
        ApplyXorInPlace(b, LittleEndian(bqs));
        if signed {
            CompareGTSI(
                SignedLittleEndian(LittleEndian(aqs)),
                SignedLittleEndian(LittleEndian(bqs)),
                result);
        } else {
            CompareGTI(LittleEndian(aqs),
                LittleEndian(bqs),
                result);
        }
        mutable asigned = a;
        mutable bsigned = b;
        if signed and a >= 2^(n-1) {
            set asigned = -2^n+a;
        }
        if signed and b >= 2^(n-1) {
            set bsigned = -2^n+b;
        }
        mutable res = asigned > bsigned;
        mutable resMeasured = M(result);
        EqualityFactB(res, resMeasured == One,
            $"Integer comparison failed:
                {asigned} > {bsigned} = {res} != {resMeasured} [n={n}]");
        ResetAll(aqs + bqs + [result]);
        for ctrlState in 0..2^numCtrl - 1 {
            ApplyXorInPlace(ctrlState, LittleEndian(ctrlqs));
            ApplyXorInPlace(a, LittleEndian(aqs));
            ApplyXorInPlace(b, LittleEndian(bqs));
            if (signed) {
                (Controlled CompareGTSI) (ctrlqs,
                    (SignedLittleEndian(LittleEndian(aqs)),
                        SignedLittleEndian(LittleEndian(bqs)),
                        result));
            }
            else {
                (Controlled CompareGTI) (ctrlqs,
                    (LittleEndian(aqs),
                        LittleEndian(bqs),
                        result));
            }
            set res = asigned > bsigned;
            if (ctrlState < 2^numCtrl-1) {
                set res = false;
            }
            set resMeasured = M(result);
            EqualityFactB(res, resMeasured == One,
                $"Controlled integer comparison failed.");
            ResetAll(aqs + bqs + [result] + ctrlqs);
        }
    }

<<<<<<< HEAD
    operation IntegerMultiplicationRun(signed: Bool, a: Int, b: Int,
                                             na: Int, nb : Int, numCtrl: Int) : Unit {
        let nc = na + nb;
        use aqs = Qubit[na];
        use bqs = Qubit[nb];
        use cqs = Qubit[nc];
=======
    internal operation IntegerMultiplicationRun(signed: Bool, a: Int, b: Int,
                                                n: Int, numCtrl: Int) : Unit {
        use aqs = Qubit[n];
        use bqs = Qubit[n];
        use cqs = Qubit[2 * n];
>>>>>>> eee471f9
        use ctrlqs = Qubit[numCtrl];

        let aLE = LittleEndian(aqs);
        let bLE = LittleEndian(bqs);
        let cLE = LittleEndian(cqs);

        ApplyXorInPlace(a, aLE);
        ApplyXorInPlace(b, bLE);
        if signed {
            MultiplySI(SignedLittleEndian(aLE),
                       SignedLittleEndian(bLE),
                       SignedLittleEndian(cLE));
        } else {
            MultiplyI(aLE, bLE, cLE);
        }

        let asigned = signed and a >= 2^(na - 1) ? -2^na + a | a;
        let bsigned = signed and b >= 2^(nb - 1) ? -2^nb + b | b;
        mutable c = asigned * bsigned;
        mutable cMeasured = MeasureInteger(cLE);
        if signed and cMeasured >= 2^(nc-1) {
            set cMeasured = -2^nc + cMeasured;
        }
        EqualityFactI(c, cMeasured,
            $"Multiplication did not yield the correct result:
                {asigned} * {bsigned} = {c} != {cMeasured} [na={na}, nb={nb}]");
        ResetAll(aqs + bqs + cqs);
        for ctrlState in 0..2^numCtrl - 1 {
            ApplyXorInPlace(ctrlState, LittleEndian(ctrlqs));
            ApplyXorInPlace(a, aLE);
            ApplyXorInPlace(b, bLE);
            if signed {
                Controlled MultiplySI(ctrlqs,
                    (SignedLittleEndian(aLE),
                        SignedLittleEndian(bLE),
                        SignedLittleEndian(cLE)));
            } else {
                Controlled MultiplyI(ctrlqs, (aLE, bLE, cLE));
            }
            set c = asigned * bsigned;
            if ctrlState != 2^numCtrl - 1 {
                set c = 0;
            }
            set cMeasured = MeasureInteger(cLE);
            if signed and cMeasured >= 2^(nc - 1) {
                set cMeasured = -2^nc + cMeasured;
            }
            EqualityFactI(c, cMeasured,
                "Controlled multiplication did not yield the correct result.");
            ResetAll(aqs + bqs + cqs + ctrlqs);
        }
    }

    internal operation IntegerSquareRun(signed: Bool, a: Int,
                                        n: Int, numCtrl: Int) : Unit {
        use aqs = Qubit[n];
        use cqs = Qubit[2 * n];
        use ctrlqs = Qubit[numCtrl];
        ApplyXorInPlace(a, LittleEndian(aqs));
        if signed {
            SquareSI(SignedLittleEndian(LittleEndian(aqs)),
                        SignedLittleEndian(LittleEndian(cqs)));
        } else {
            SquareI(LittleEndian(aqs), LittleEndian(cqs));
        }
        mutable signeda = a;
        if signed and a >= 2^(n-1) {
            set signeda = -2^n + a;
        }
        mutable c = signeda * signeda;
        mutable cMeasured = MeasureInteger(LittleEndian(cqs));
        if signed and cMeasured >= 2^(2*n-1) {
            set cMeasured = -2^(2*n) + cMeasured;
        }
        EqualityFactI(c, cMeasured,
            "Square did not yield the correct result.");
        ResetAll(aqs + cqs);
        for ctrlState in 0..2^numCtrl - 1 {
            ApplyXorInPlace(ctrlState, LittleEndian(ctrlqs));
            ApplyXorInPlace(a, LittleEndian(aqs));
            if signed {
                (Controlled SquareSI) (ctrlqs,
                    (SignedLittleEndian(LittleEndian(aqs)),
                        SignedLittleEndian(LittleEndian(cqs))));
            }
            else {
                (Controlled SquareI) (ctrlqs,
                    (LittleEndian(aqs), LittleEndian(cqs)));
            }
            set c = signeda * signeda;
            if (ctrlState != 2^numCtrl-1) {
                set c = 0;
            }
            set cMeasured = MeasureInteger(LittleEndian(cqs));
            if (signed and cMeasured >= 2^(2*n-1)){
                set cMeasured = -2^(2*n) + cMeasured;
            }
            EqualityFactI(c, cMeasured,
                "Controlled square did not yield the correct result.");
            ResetAll(aqs + cqs + ctrlqs);
        }
    }

    internal operation IntegerReciprocalRun(signed: Bool, a: Int,
                                            n: Int, numCtrl: Int) : Unit {
        use aqs = Qubit[n];
        use cqs = Qubit[2 * n];
        use ctrlqs = Qubit[numCtrl];
        ApplyXorInPlace(a, LittleEndian(aqs));
        ComputeReciprocalI(LittleEndian(aqs), LittleEndian(cqs));
        mutable c = a > 0 ? 2^(2*n-1) / a | (2^(2*n)-1);
        mutable cMeasured = MeasureInteger(LittleEndian(cqs));
        mutable aMeasured = MeasureInteger(LittleEndian(aqs));
        EqualityFactI(a, aMeasured,
            "Reciprocal modified the input.");
        EqualityFactI(c, cMeasured,
            $"Reciprocal did not yield the correct result:
                1/{a} = {c} != {cMeasured}.");
        ResetAll(aqs + cqs);
        for ctrlState in 0..2^numCtrl - 1 {
            ApplyXorInPlace(ctrlState, LittleEndian(ctrlqs));
            ApplyXorInPlace(a, LittleEndian(aqs));
            (Controlled ComputeReciprocalI) (ctrlqs,
                (LittleEndian(aqs), LittleEndian(cqs)));
            set c = a > 0 ? 2^(2*n-1) / a | (2^(2*n)-1);
            if (ctrlState != 2^numCtrl-1) {
                set c = 0;
            }
            set cMeasured = MeasureInteger(LittleEndian(cqs));
            EqualityFactI(c, cMeasured,
                $"Controlled reciprocal did not yield the correct result:
                    1/{a} = {c} != {cMeasured}.");
            set aMeasured = MeasureInteger(LittleEndian(aqs));
            EqualityFactI(a, aMeasured,
                "Reciprocal modified the input.");
            ResetAll(aqs + cqs + ctrlqs);
        }
    }

    internal operation IntegerDivisionRun(a: Int, b: Int, n: Int, numCtrl: Int): Unit {
        use aqs = Qubit[n];
        use bqs = Qubit[n];
        use cqs = Qubit[n];
        use ctrlqs = Qubit[numCtrl];
        mutable c = 0;
        if (b > 0) {
            set c = a / b;
        }
        else{
            set c = 2^n - 1;
        }
        let rem = a - c * b;
        ApplyXorInPlace(a, LittleEndian(aqs));
        ApplyXorInPlace(b, LittleEndian(bqs));
        DivideI (LittleEndian(aqs), LittleEndian(bqs),
                            LittleEndian(cqs));
        mutable resMeasured = MeasureInteger(LittleEndian(cqs));
        mutable remMeasured = MeasureInteger(LittleEndian(aqs));
        EqualityFactI(c, resMeasured,
            $"Controlled division did not yield the correct result:
                {a} / {b} = {c} != {resMeasured}");
        EqualityFactI(remMeasured, rem,
            "Controlled division did not yield the correct remainder:
                rem = {rem} != {remMeasured} for {a} / {b}");
        ResetAll(aqs + bqs + cqs + ctrlqs);
        for ctrlState in 0..2^numCtrl - 1 {
            ApplyXorInPlace(ctrlState, LittleEndian(ctrlqs));
            ApplyXorInPlace(a, LittleEndian(aqs));
            ApplyXorInPlace(b, LittleEndian(bqs));
            (Controlled DivideI) (ctrlqs,
                (LittleEndian(aqs), LittleEndian(bqs), LittleEndian(cqs)));
            set resMeasured = MeasureInteger(LittleEndian(cqs));
            set remMeasured = MeasureInteger(LittleEndian(aqs));
            if ctrlState == 2^numCtrl - 1 {
                EqualityFactI(c, resMeasured,
                    $"Controlled division did not yield the correct result:
                        {a} / {b} = {c} != {resMeasured}");
                EqualityFactI(remMeasured, rem,
                    "Controlled division did not yield the correct remainder:
                        rem = {rem} != {remMeasured} for {a} / {b}");
            } else {
                EqualityFactI(0, resMeasured,
                    "Controlled division was not trivial.");
                EqualityFactI(a, remMeasured,
                    "Controlled division was not trivial.");
            }
            ResetAll(aqs + bqs + cqs + ctrlqs);
        }
    }

<<<<<<< HEAD
    operation ExhaustiveTestHelper1Arg(TestFunction: (Int, Int, Int) => Unit) : Unit {
=======
    internal operation ExhaustiveTestHelper1Arg(TestFunction: ((Int, Int, Int) => Unit)) : Unit {
>>>>>>> eee471f9
        for numCtrlQubits in 0..2 {
            for numQubits in 1..5 {
                for a in 0..2^numQubits - 1 {
                    TestFunction(a, numQubits, numCtrlQubits);
                }
            }
        }
    }

<<<<<<< HEAD
    operation ExhaustiveTestHelper2RegularArgs(TestFunction: (Int, Int, Int, Int) => Unit) : Unit {
=======
    internal operation ExhaustiveTestHelper2Args(TestFunction: ((Int, Int, Int, Int) => Unit)) : Unit {
>>>>>>> eee471f9
        for numCtrlQubits in 0..2 {
            for numQubits in 1..5 {
                for a in 0..2^numQubits - 1 {
                    for b in 0..2^numQubits - 1 {
                        TestFunction(a, b, numQubits, numCtrlQubits);
                    }
                }
            }
        }
    }

    operation ExhaustiveTestHelper2NonRegularArgs(TestFunction: (Int, Int, Int, Int, Int) => Unit) : Unit {
        for numCtrlQubits in 0..2 {
            for numQubitsA in 1..4 {
                for numQubitsB in 1..4 {
                    for a in 0..2^numQubitsA - 1 {
                        for b in 0..2^numQubitsB - 1 {
                            TestFunction(a, b, numQubitsA, numQubitsB, numCtrlQubits);
                        }
                    }
                }
            }
        }
    }
}<|MERGE_RESOLUTION|>--- conflicted
+++ resolved
@@ -101,20 +101,12 @@
         }
     }
 
-<<<<<<< HEAD
-    operation IntegerMultiplicationRun(signed: Bool, a: Int, b: Int,
-                                             na: Int, nb : Int, numCtrl: Int) : Unit {
+    internal operation IntegerMultiplicationRun(signed: Bool, a: Int, b: Int,
+                                                na: Int, nb : Int, numCtrl: Int) : Unit {
         let nc = na + nb;
         use aqs = Qubit[na];
         use bqs = Qubit[nb];
         use cqs = Qubit[nc];
-=======
-    internal operation IntegerMultiplicationRun(signed: Bool, a: Int, b: Int,
-                                                n: Int, numCtrl: Int) : Unit {
-        use aqs = Qubit[n];
-        use bqs = Qubit[n];
-        use cqs = Qubit[2 * n];
->>>>>>> eee471f9
         use ctrlqs = Qubit[numCtrl];
 
         let aLE = LittleEndian(aqs);
@@ -305,11 +297,7 @@
         }
     }
 
-<<<<<<< HEAD
-    operation ExhaustiveTestHelper1Arg(TestFunction: (Int, Int, Int) => Unit) : Unit {
-=======
-    internal operation ExhaustiveTestHelper1Arg(TestFunction: ((Int, Int, Int) => Unit)) : Unit {
->>>>>>> eee471f9
+    internal operation ExhaustiveTestHelper1Arg(TestFunction: (Int, Int, Int) => Unit) : Unit {
         for numCtrlQubits in 0..2 {
             for numQubits in 1..5 {
                 for a in 0..2^numQubits - 1 {
@@ -319,11 +307,8 @@
         }
     }
 
-<<<<<<< HEAD
-    operation ExhaustiveTestHelper2RegularArgs(TestFunction: (Int, Int, Int, Int) => Unit) : Unit {
-=======
-    internal operation ExhaustiveTestHelper2Args(TestFunction: ((Int, Int, Int, Int) => Unit)) : Unit {
->>>>>>> eee471f9
+    // Tests an operation that expects two input arguments with the same number of bits
+    internal operation ExhaustiveTestHelper2RegularArgs(TestFunction: (Int, Int, Int, Int) => Unit) : Unit {
         for numCtrlQubits in 0..2 {
             for numQubits in 1..5 {
                 for a in 0..2^numQubits - 1 {
@@ -335,7 +320,8 @@
         }
     }
 
-    operation ExhaustiveTestHelper2NonRegularArgs(TestFunction: (Int, Int, Int, Int, Int) => Unit) : Unit {
+    // Tests an operation that expects two input arguments with a different number of bits
+    internal operation ExhaustiveTestHelper2NonRegularArgs(TestFunction: (Int, Int, Int, Int, Int) => Unit) : Unit {
         for numCtrlQubits in 0..2 {
             for numQubitsA in 1..4 {
                 for numQubitsB in 1..4 {
