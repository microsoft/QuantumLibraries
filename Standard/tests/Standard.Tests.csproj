<<<<<<< HEAD
<Project Sdk="Microsoft.NET.Sdk">
=======
﻿<Project Sdk="Microsoft.Quantum.Sdk/0.10.1912.2605-alpha">

  <Import Project="..\..\Build\props\tests.props" />

>>>>>>> f2bb6111
  <PropertyGroup>
    <TargetFramework>netcoreapp3.0</TargetFramework>
    <AssemblyName>Microsoft.Quantum.Standard.Tests</AssemblyName>
    <IncludeQsharpCorePackages>false</IncludeQsharpCorePackages>
  </PropertyGroup>

  <ItemGroup>
    <Compile Include="..\Common\DelaySign.cs" Link="Properties\DelaySign.cs" />
  </ItemGroup>  
  
  <ItemGroup>
    <ProjectReference Include="..\src\Standard.csproj" />
  </ItemGroup>

</Project><|MERGE_RESOLUTION|>--- conflicted
+++ resolved
@@ -1,11 +1,7 @@
-<<<<<<< HEAD
-<Project Sdk="Microsoft.NET.Sdk">
-=======
-﻿<Project Sdk="Microsoft.Quantum.Sdk/0.10.1912.2605-alpha">
+<Project Sdk="Microsoft.Quantum.Sdk/0.10.1912.2605-alpha">
 
   <Import Project="..\..\Build\props\tests.props" />
 
->>>>>>> f2bb6111
   <PropertyGroup>
     <TargetFramework>netcoreapp3.0</TargetFramework>
     <AssemblyName>Microsoft.Quantum.Standard.Tests</AssemblyName>
@@ -14,8 +10,8 @@
 
   <ItemGroup>
     <Compile Include="..\Common\DelaySign.cs" Link="Properties\DelaySign.cs" />
-  </ItemGroup>  
-  
+  </ItemGroup>
+
   <ItemGroup>
     <ProjectReference Include="..\src\Standard.csproj" />
   </ItemGroup>
