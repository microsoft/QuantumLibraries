--- conflicted
+++ resolved
@@ -306,14 +306,11 @@
     }
 
     @Test("QuantumSimulator")
-<<<<<<< HEAD
-=======
     operation TestDiagonal() : Unit {
         AllEqualityFactI(Diagonal([[1, 2, 3], [4, 5, 6], [7, 8, 9]]), [1, 5, 9], "Diagonal failed");
     }
 
     @Test("QuantumSimulator")
->>>>>>> 87cb1d33
     operation TestWindows() : Unit {
         let EqualIntA = EqualA<Int>(EqualI, _, _);
         let EqualIntAA = EqualA<Int[]>(EqualIntA, _, _);
@@ -325,8 +322,6 @@
         Fact(EqualIntAA(Windows(3, [1, 2, 3]), [[1, 2, 3]]), "unexpected windows");
         Fact(EqualIntAA(Windows(4, [1, 2, 3]), new Int[][0]), "unexpected windows");
     }
-<<<<<<< HEAD
-=======
 
     @Test("QuantumSimulator")
     operation TestPrefixes() : Unit {
@@ -341,6 +336,5 @@
         AllEqualityFactI(prefixes[5], [0, 1, 1, 2, 3], "unexpected prefix");
         AllEqualityFactI(prefixes[6], [0, 1, 1, 2, 3, 5], "unexpected prefix");
     }
->>>>>>> 87cb1d33
 }
 
