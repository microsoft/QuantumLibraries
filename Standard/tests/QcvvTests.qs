// Copyright (c) Microsoft Corporation. All rights reserved.
// Licensed under the MIT License.
namespace Microsoft.Quantum.Tests {
    open Microsoft.Quantum.Intrinsic;
    open Microsoft.Quantum.Canon;
    open Microsoft.Quantum.Extensions.Convert;
    open Microsoft.Quantum.Oracles;
    open Microsoft.Quantum.Characterization;
    open Microsoft.Quantum.Preparation;
    open Microsoft.Quantum.Diagnostics;
<<<<<<< HEAD

=======
    open Microsoft.Quantum.Arrays;
    
    
>>>>>>> c6dc3d0b
    operation ChoiStateTest () : Unit {
        using (register = Qubit[2]) {
            PrepareChoiStateCA(NoOp<Qubit[]>, [register[0]], [register[1]]);

            // As usual, the same confusion about {+1, -1} and {0, 1}
            // labeling bites us here.
            Assert([PauliX, PauliX], register, Zero, $"XX");
            Assert([PauliZ, PauliZ], register, Zero, $"ZZ");
            ResetAll(register);
        }
    }

    operation EstimateFrequencyTest () : Unit {
        let freq = EstimateFrequency(ApplyToEach(H, _), MeasureAllZ, 1, 1000);
        EqualityWithinToleranceFact(freq, 0.5, 0.1);
    }

    operation _RobustPhaseEstimationTestOp (phase : Double, power : Int, qubits : Qubit[]) : Unit is Adj + Ctl {
        Exp([PauliZ], phase * ToDouble(power), qubits);
    }

    operation RobustPhaseEstimationDemoImpl (phaseSet : Double, bitsPrecision : Int) : Double {
        let op = DiscreteOracle(_RobustPhaseEstimationTestOp(phaseSet, _, _));

        using (q = Qubit()) {
            let phaseEst = RobustPhaseEstimation(bitsPrecision, op, [q]);
            Reset(q);
            return phaseEst;
        }
    }

    // Probabilistic test. Might fail occasionally
    operation RobustPhaseEstimationTest () : Unit {
        
        let bitsPrecision = 10;
        
        for (idxTest in 0 .. 9) {
            let phaseSet = ((2.0 * Microsoft.Quantum.Extensions.Math.PI()) * ToDouble(idxTest - 5)) / 12.0;
            let phaseEst = RobustPhaseEstimationDemoImpl(phaseSet, bitsPrecision);
            EqualityWithinToleranceFact(phaseEst, phaseSet, 0.01);
        }
    }
    
    
    operation PrepareQubitTest () : Unit {
        using (qubit = Qubit()) {
            let bases = [PauliI, PauliX, PauliY, PauliZ];
<<<<<<< HEAD

            for (basis in bases) {
=======
            
            for (idxBasis in IndexRange(bases)) {
                let basis = bases[idxBasis];
>>>>>>> c6dc3d0b
                PrepareQubit(basis, qubit);
                Assert([basis], [qubit], Zero, $"Did not prepare in {basis} correctly.");
                Reset(qubit);
            }
        }
    }

    operation SingleQubitProcessTomographyMeasurementTest () : Unit {
        EqualityFactR(SingleQubitProcessTomographyMeasurement(PauliI, PauliI, H), Zero, $"Failed at ⟪I | H | I⟫.");
        EqualityFactR(SingleQubitProcessTomographyMeasurement(PauliX, PauliI, H), Zero, $"Failed at ⟪I | H | X⟫.");
        EqualityFactR(SingleQubitProcessTomographyMeasurement(PauliY, PauliI, H), Zero, $"Failed at ⟪I | H | Y⟫.");
        EqualityFactR(SingleQubitProcessTomographyMeasurement(PauliZ, PauliI, H), Zero, $"Failed at ⟪I | H | Z⟫.");
        EqualityFactR(SingleQubitProcessTomographyMeasurement(PauliX, PauliZ, H), Zero, $"Failed at ⟪Z | H | X⟫.");
        EqualityFactR(SingleQubitProcessTomographyMeasurement(PauliY, PauliY, H), One, $"Failed at -⟪Y | H | Y⟫.");
        EqualityFactR(SingleQubitProcessTomographyMeasurement(PauliX, PauliZ, H), Zero, $"Failed at ⟪Z | H | X⟫.");
    }

}

<|MERGE_RESOLUTION|>--- conflicted
+++ resolved
@@ -8,13 +8,8 @@
     open Microsoft.Quantum.Characterization;
     open Microsoft.Quantum.Preparation;
     open Microsoft.Quantum.Diagnostics;
-<<<<<<< HEAD
+    open Microsoft.Quantum.Arrays;
 
-=======
-    open Microsoft.Quantum.Arrays;
-    
-    
->>>>>>> c6dc3d0b
     operation ChoiStateTest () : Unit {
         using (register = Qubit[2]) {
             PrepareChoiStateCA(NoOp<Qubit[]>, [register[0]], [register[1]]);
@@ -62,14 +57,8 @@
     operation PrepareQubitTest () : Unit {
         using (qubit = Qubit()) {
             let bases = [PauliI, PauliX, PauliY, PauliZ];
-<<<<<<< HEAD
 
             for (basis in bases) {
-=======
-            
-            for (idxBasis in IndexRange(bases)) {
-                let basis = bases[idxBasis];
->>>>>>> c6dc3d0b
                 PrepareQubit(basis, qubit);
                 Assert([basis], [qubit], Zero, $"Did not prepare in {basis} correctly.");
                 Reset(qubit);
