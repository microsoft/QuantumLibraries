--- conflicted
+++ resolved
@@ -38,11 +38,7 @@
     /// for some unitary $U$.
     /// By a sequence of reflections about the start and target states on the
     /// auxiliary register interleaved by applications of `signalOracle` and its
-<<<<<<< HEAD
-    /// adjoint, the success probability of applying U$$ may be altered.
-=======
     /// adjoint, the success probability of applying $U$ may be altered.
->>>>>>> 92258169
     ///
     /// In most cases, `auxiliaryRegister` is initialized in the state $\ket{\text{start}}\_a$.
     ///
