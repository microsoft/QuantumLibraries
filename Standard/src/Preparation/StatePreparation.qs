// Copyright (c) Microsoft Corporation. All rights reserved.
// Licensed under the MIT License.

namespace Microsoft.Quantum.Preparation {
    open Microsoft.Quantum.Canon;
    open Microsoft.Quantum.Arithmetic;
    open Microsoft.Quantum.Intrinsic;
    open Microsoft.Quantum.Math;
    open Microsoft.Quantum.Arrays;

    // This library returns operations that prepare a specified quantum state
    // from the computational basis state $\ket{0...0}$.

    /// # Summary
	/// Returns an operation that prepares the given quantum state.
	///
    /// The returned operation $U$ prepares an arbitrary quantum
    /// state $\ket{\psi}$ with positive coefficients $\alpha_j\ge 0$ from
    /// the $n$-qubit computational basis state $\ket{0...0}$.
    ///
    /// The action of U on a newly-allocated register is given by
    /// $$
    /// \begin{align}
    ///     U \ket{0\cdots 0} = \ket{\psi} = \frac{\sum_{j=0}^{2^n-1}\alpha_j \ket{j}}{\sqrt{\sum_{j=0}^{2^n-1}|\alpha_j|^2}}.
    /// \end{align}
    /// $$
    ///
    /// # Input
    /// ## coefficients
    /// Array of up to $2^n$ coefficients $\alpha_j$. The $j$th coefficient
    /// indexes the number state $\ket{j}$ encoded in little-endian format.
    ///
    /// # Output
    /// A state-preparation unitary operation $U$.
    ///
    /// # Remarks
    /// Negative input coefficients $\alpha_j < 0$ will be treated as though
    /// positive with value $|\alpha_j|$. `coefficients` will be padded with
    /// elements $\alpha_j = 0.0$ if fewer than $2^n$ are specified.
    ///
    /// ## Example
    /// The following snippet prepares the quantum state $\ket{\psi}=\sqrt{1/8}\ket{0}+\sqrt{7/8}\ket{2}$
    /// in the qubit register `qubitsLE`.
    /// ```qsharp
    /// let amplitudes = [Sqrt(0.125), 0.0, Sqrt(0.875), 0.0];
    /// let op = StatePreparationPositiveCoefficients(amplitudes);
    /// using (qubits = Qubit[2]) {
    ///     let qubitsLE = LittleEndian(qubits);
    ///     op(qubitsLE);
    /// }
    /// ```
    function StatePreparationPositiveCoefficients (coefficients : Double[]) : (LittleEndian => Unit : Adjoint, Controlled) {
        let nCoefficients = Length(coefficients);
        mutable coefficientsComplexPolar = new ComplexPolar[nCoefficients];

        for (idx in 0 .. nCoefficients - 1) {
            set coefficientsComplexPolar w/= idx <- ComplexPolar(AbsD(coefficients[idx]), 0.0);
        }

        return PrepareArbitraryState(coefficientsComplexPolar, _);
    }

    /// # Summary
	/// Returns an operation that prepares a specific quantum state.
	/// 
    /// The returned operation $U$ prepares an arbitrary quantum
    /// state $\ket{\psi}$ with complex coefficients $r_j e^{i t_j}$ from
    /// the $n$-qubit computational basis state $\ket{0...0}$.
    ///
    /// The action of U on a newly-allocated register is given by
    /// $$
    /// \begin{align}
    ///     U\ket{0...0}=\ket{\psi}=\frac{\sum_{j=0}^{2^n-1}r_j e^{i t_j}\ket{j}}{\sqrt{\sum_{j=0}^{2^n-1}|r_j|^2}}.
    /// \end{align}
    /// $$
    ///
    /// # Input
    /// ## coefficients
    /// Array of up to $2^n$ complex coefficients represented by their
    /// absolute value and phase $(r_j, t_j)$. The $j$th coefficient
    /// indexes the number state $\ket{j}$ encoded in little-endian format.
    ///
    /// # Output
    /// A state-preparation unitary operation $U$.
    ///
    /// # Remarks
    /// Negative input coefficients $r_j < 0$ will be treated as though
    /// positive with value $|r_j|$. `coefficients` will be padded with
    /// elements $(r_j, t_j) = (0.0, 0.0)$ if fewer than $2^n$ are
    /// specified.
    ///
    /// ## Example
    /// The following snippet prepares the quantum state $\ket{\psi}=e^{i 0.1}\sqrt{1/8}\ket{0}+\sqrt{7/8}\ket{2}$
    /// in the qubit register `qubitsLE`.
    /// ```qsharp
    /// let amplitudes = [Sqrt(0.125), 0.0, Sqrt(0.875), 0.0];
    /// let phases = [0.1, 0.0, 0.0, 0.0];
    /// mutable complexNumbers = new ComplexPolar[4];
    /// for (idx in 0..3) {
    ///     set complexNumbers[idx] = ComplexPolar(amplitudes[idx], phases[idx]);
    /// }
    /// let op = StatePreparationComplexCoefficients(complexNumbers);
    /// using (qubits = Qubit[2]) {
    ///     let qubitsLE = LittleEndian(qubits);
    ///     op(qubitsLE);
    /// }
    /// ```
    function StatePreparationComplexCoefficients (coefficients : ComplexPolar[]) : (LittleEndian => Unit : Adjoint, Controlled) {
        return PrepareArbitraryState(coefficients, _);
    }
    
    
    /// # Summary
	/// Returns an operation that prepares a given quantum state.
	/// 
    /// The returned operation $U$ prepares an arbitrary quantum
    /// state $\ket{\psi}$ with complex coefficients $r_j e^{i t_j}$ from
    /// the $n$-qubit computational basis state $\ket{0...0}$.
    ///
    /// $$
    /// \begin{align}
    ///     U\ket{0...0}=\ket{\psi}=\frac{\sum_{j=0}^{2^n-1}r_j e^{i t_j}\ket{j}}{\sqrt{\sum_{j=0}^{2^n-1}|r_j|^2}}.
    /// \end{align}
    /// $$
    ///
    /// # Input
    /// ## coefficients
    /// Array of up to $2^n$ complex coefficients represented by their
    /// absolute value and phase $(r_j, t_j)$. The $j$th coefficient
    /// indexes the number state $\ket{j}$ encoded in little-endian format.
    ///
    /// ## qubits
    /// Qubit register encoding number states in little-endian format. This is
    /// expected to be initialized in the computational basis state
    /// $\ket{0...0}$.
    ///
    /// # Remarks
    /// Negative input coefficients $r_j < 0$ will be treated as though
    /// positive with value $|r_j|$. `coefficients` will be padded with
    /// elements $(r_j, t_j) = (0.0, 0.0)$ if fewer than $2^n$ are
    /// specified.
    ///
    /// # References
    /// - Synthesis of Quantum Logic Circuits
    ///   Vivek V. Shende, Stephen S. Bullock, Igor L. Markov
    ///   https://arxiv.org/abs/quant-ph/0406176
    operation PrepareArbitraryState (coefficients : ComplexPolar[], qubits : LittleEndian) : Unit {
        body (...) {
            // pad coefficients at tail length to a power of 2.
            let coefficientsPadded = Padded(-2 ^ Length(qubits!), ComplexPolar(0.0, 0.0), coefficients);
            let target = (qubits!)[0];
            let op = (Adjoint PrepareArbitraryState_(coefficientsPadded, _, _))(_, target);

            op(
                // Determine what controls to apply to `op`.
                Length(qubits!) > 1
                ? LittleEndian((qubits!)[1 .. Length(qubits!) - 1])
                | LittleEndian(new Qubit[0])
            );
        }

        adjoint invert;
        controlled distribute;
        controlled adjoint distribute;
    }

    /// # Summary
    /// Implementation step of arbitrary state preparation procedure.
    ///
    /// # See Also
    /// - Microsoft.Quantum.Canon.PrepareArbitraryState
    /// - Microsoft.Quantum.Canon.MultiplexPauli
    operation PrepareArbitraryState_ (coefficients : ComplexPolar[], control : LittleEndian, target : Qubit) : Unit
    {
        body (...)
        {
            // For each 2D block, compute disentangling single-qubit rotation parameters
            let (disentanglingY, disentanglingZ, newCoefficients) = _StatePreparationSBMComputeCoefficients(coefficients);
            MultiplexPauli(disentanglingZ, PauliZ, control, target);
            MultiplexPauli(disentanglingY, PauliY, control, target);
            
            // target is now in |0> state up to the phase given by arg of newCoefficients.
            
            // Continue recursion while there are control qubits.
            if (Length(control!) == 0)
            {
                let (abs, arg) = newCoefficients[0]!;
                Exp([PauliI], -1.0 * arg, [target]);
            }
            else
            {
                let newControl = LittleEndian((control!)[1 .. Length(control!) - 1]);
                let newTarget = (control!)[0];
                PrepareArbitraryState_(newCoefficients, newControl, newTarget);
            }
        }
        
        adjoint invert;
        controlled distribute;
        controlled adjoint distribute;
    }
    
    
    /// # Summary
	/// Computes the Bloch sphere coordinates for a single-qubit state.
	/// 
    /// Given two complex numbers $a0, a1$ that represent the qubit state, computes coordinates
    /// on the Bloch sphere such that
    /// $a0 \ket{0} + a1 \ket{1} = r e^{it}(e^{-i \phi /2}\cos{(\theta/2)}\ket{0}+e^{i \phi /2}\sin{(\theta/2)}\ket{1})$.
    ///
    /// # Input
    /// ## a0
    /// Complex coefficient of state $\ket{0}$.
    /// ## a1
    /// Complex coefficient of state $\ket{1}$.
    ///
    /// # Output
    /// A tuple containing `(ComplexPolar(r, t), phi, theta)`.
    function BlochSphereCoordinates (a0 : ComplexPolar, a1 : ComplexPolar) : (ComplexPolar, Double, Double)
    {
        let abs0 = AbsComplexPolar(a0);
        let abs1 = AbsComplexPolar(a1);
        let arg0 = ArgComplexPolar(a0);
        let arg1 = ArgComplexPolar(a1);
        let r = Sqrt(abs0 * abs0 + abs1 * abs1);
        let t = 0.5 * (arg0 + arg1);
        let phi = arg1 - arg0;
        let theta = 2.0 * ArcTan2(abs1, abs0);
        return (ComplexPolar(r, t), phi, theta);
    }

    /// # Summary
    /// Implementation step of arbitrary state preparation procedure.
    /// # See Also
    /// - Microsoft.Quantum.Canon.PrepareArbitraryState
    function _StatePreparationSBMComputeCoefficients (coefficients : ComplexPolar[]) : (Double[], Double[], ComplexPolar[]) {
        mutable disentanglingZ = new Double[Length(coefficients) / 2];
        mutable disentanglingY = new Double[Length(coefficients) / 2];
        mutable newCoefficients = new ComplexPolar[Length(coefficients) / 2];

        for (idxCoeff in 0 .. 2 .. Length(coefficients) - 1) {
<<<<<<< HEAD
            let (rt, phi, theta) = BlochSphereCoordinates(coefficients[idxCoeff], coefficients[idxCoeff + 1]);
            set disentanglingZ w/= idxCoeff / 2 <- 0.5 * phi;
            set disentanglingY w/= idxCoeff / 2 <- 0.5 * theta;
            set newCoefficients w/= idxCoeff / 2 <- rt;
=======
            let (rt, phi, theta) = BlochSphereCoordinates(coefficients[idxCoeff], coefficients[idxCoeff+1]);
            set disentanglingZ[idxCoeff / 2] = 0.5 * phi;
            set disentanglingY[idxCoeff / 2] = 0.5 * theta;
            set newCoefficients[idxCoeff / 2] = rt;
>>>>>>> 6ee42208
        }

        return (disentanglingY, disentanglingZ, newCoefficients);
    }

}

<|MERGE_RESOLUTION|>--- conflicted
+++ resolved
@@ -12,8 +12,8 @@
     // from the computational basis state $\ket{0...0}$.
 
     /// # Summary
-	/// Returns an operation that prepares the given quantum state.
-	///
+	  /// Returns an operation that prepares the given quantum state.
+	  ///
     /// The returned operation $U$ prepares an arbitrary quantum
     /// state $\ket{\psi}$ with positive coefficients $\alpha_j\ge 0$ from
     /// the $n$-qubit computational basis state $\ket{0...0}$.
@@ -239,17 +239,10 @@
         mutable newCoefficients = new ComplexPolar[Length(coefficients) / 2];
 
         for (idxCoeff in 0 .. 2 .. Length(coefficients) - 1) {
-<<<<<<< HEAD
             let (rt, phi, theta) = BlochSphereCoordinates(coefficients[idxCoeff], coefficients[idxCoeff + 1]);
-            set disentanglingZ w/= idxCoeff / 2 <- 0.5 * phi;
-            set disentanglingY w/= idxCoeff / 2 <- 0.5 * theta;
-            set newCoefficients w/= idxCoeff / 2 <- rt;
-=======
-            let (rt, phi, theta) = BlochSphereCoordinates(coefficients[idxCoeff], coefficients[idxCoeff+1]);
             set disentanglingZ[idxCoeff / 2] = 0.5 * phi;
             set disentanglingY[idxCoeff / 2] = 0.5 * theta;
             set newCoefficients[idxCoeff / 2] = rt;
->>>>>>> 6ee42208
         }
 
         return (disentanglingY, disentanglingZ, newCoefficients);
