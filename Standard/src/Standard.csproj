<<<<<<< HEAD
<Project Sdk="Microsoft.Quantum.Sdk/0.23.195983">
=======
<Project Sdk="Microsoft.Quantum.Sdk/0.25.222597">
>>>>>>> 59438bfe

  <PropertyGroup>
    <TargetFramework>netstandard2.1</TargetFramework>
    <AssemblyName>Microsoft.Quantum.Standard</AssemblyName>
    <IncludeQsharpCorePackages>false</IncludeQsharpCorePackages> <!-- otherwise the standard library is included by the Sdk -->
    <NoWarn>1591</NoWarn> <!-- warning regarding missing C# doc comments -->
  </PropertyGroup>

  <!-- Documentation generation options -->
  <PropertyGroup>
    <QsharpDocsGeneration>true</QsharpDocsGeneration>
    <!-- Since Microsoft.Quantum.Standard is brought in by default,
         suppress package ID display in this project only. -->
    <QsharpDocsPackageId></QsharpDocsPackageId>
    <QSharpDocsLintingRules>error:require-correct-input-names</QSharpDocsLintingRules>
  </PropertyGroup>

  <PropertyGroup>
    <Authors>Microsoft</Authors>
    <Description>Microsoft's Quantum standard libraries.</Description>
    <Copyright>© Microsoft Corporation. All rights reserved.</Copyright>
    <PackageReleaseNotes>See: https://docs.microsoft.com/azure/quantum/qdk-relnotes/</PackageReleaseNotes>
    <PackageLicenseExpression>MIT</PackageLicenseExpression>
    <PackageProjectUrl>https://github.com/Microsoft/Quantum</PackageProjectUrl>
    <PackageIcon>qdk-nuget-icon.png</PackageIcon>
    <PackageTags>Quantum Q# Qsharp</PackageTags>
    <GenerateDocumentationFile>true</GenerateDocumentationFile>
    <PublishRepositoryUrl>true</PublishRepositoryUrl>
    <EmbedAllSources>true</EmbedAllSources>
    <IncludeSymbols>true</IncludeSymbols>
    <SymbolPackageFormat>snupkg</SymbolPackageFormat>
    <AllowedOutputExtensionsInPackageBuildOutputFolder>$(AllowedOutputExtensionsInPackageBuildOutputFolder);.pdb;.xml</AllowedOutputExtensionsInPackageBuildOutputFolder>
  </PropertyGroup>

  <ItemGroup>
    <Compile Include="..\Common\DelaySign.cs" Link="Properties\DelaySign.cs" />
  </ItemGroup>

  <ItemGroup>
<<<<<<< HEAD
    <PackageReference Include="Microsoft.Quantum.Simulators" Version="0.23.195983" />
    <PackageReference Include="Microsoft.Quantum.QSharp.Core" Version="0.23.195983" />
=======
    <PackageReference Include="Microsoft.Quantum.Simulators" Version="0.25.222597" />
    <PackageReference Include="Microsoft.Quantum.QSharp.Core" Version="0.25.222597" />
>>>>>>> 59438bfe
    <PackageReference Include="Microsoft.SourceLink.GitHub" Version="1.0.0" PrivateAssets="All" />
    <PackageReference Include="NumSharp" Version="0.20.5" />
  </ItemGroup>

  <ItemGroup>
    <None Include="..\..\Build\assets\qdk-nuget-icon.png" Pack="true" Visible="false" PackagePath="" />
  </ItemGroup>

</Project><|MERGE_RESOLUTION|>--- conflicted
+++ resolved
@@ -1,8 +1,4 @@
-<<<<<<< HEAD
-<Project Sdk="Microsoft.Quantum.Sdk/0.23.195983">
-=======
 <Project Sdk="Microsoft.Quantum.Sdk/0.25.222597">
->>>>>>> 59438bfe
 
   <PropertyGroup>
     <TargetFramework>netstandard2.1</TargetFramework>
@@ -42,13 +38,8 @@
   </ItemGroup>
 
   <ItemGroup>
-<<<<<<< HEAD
-    <PackageReference Include="Microsoft.Quantum.Simulators" Version="0.23.195983" />
-    <PackageReference Include="Microsoft.Quantum.QSharp.Core" Version="0.23.195983" />
-=======
     <PackageReference Include="Microsoft.Quantum.Simulators" Version="0.25.222597" />
     <PackageReference Include="Microsoft.Quantum.QSharp.Core" Version="0.25.222597" />
->>>>>>> 59438bfe
     <PackageReference Include="Microsoft.SourceLink.GitHub" Version="1.0.0" PrivateAssets="All" />
     <PackageReference Include="NumSharp" Version="0.20.5" />
   </ItemGroup>
