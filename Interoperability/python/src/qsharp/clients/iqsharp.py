--- conflicted
+++ resolved
@@ -162,11 +162,7 @@
                     output_hook(msg)
 
         try:
-<<<<<<< HEAD
-            if self.busy:
-=======
             if self._busy:
->>>>>>> ebaea847
                 # Trying to execute while already executing can corrupt the
                 # ordering of messages internally to ZeroMQ
                 # (see https://github.com/Microsoft/QuantumLibraries/issues/69),
